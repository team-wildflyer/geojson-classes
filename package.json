{
  "name": "geojson-classes",
  "version": "1.0.1",
  "description": "Class oriented wrappers for GeoJSON objects",
  "author": "Joost Lubach",
  "private": false,
  "license": "MIT",
  "main": "./src/index.ts",
  "exports": {
    ".": "./src/index.ts",
    "./*": "./src/*.ts"
  },
  "scripts": {
<<<<<<< HEAD
    "build": "pnpm clean && pnpm build:tsc",
    "build:tsc": "pnpm build:tsc:esm && pnpm build:tsc:cjs",
    "build:tsc:esm": "tsc -p tsconfig.prod.json --module esnext --outDir dist/esm --declarationDir dist/types",
    "build:tsc:cjs": "tsc -p tsconfig.prod.json --module commonjs --outDir dist/cjs --declaration false --declarationMap false",
    "clean": "rimraf dist",
    "lint": "eslint src --ext .ts",
    "check": "tsc -p . --noEmit",
    "test": "NODE_ENV=test jest"
  },
  "devDependencies": {
    "rimraf": "^5.0.5",
    "ts-jest": "^29.1.2",
    "tsc-alias": "^1.8.8",
    "typescript": "^5.9.2"
=======
    "lint": "eslint src --ext ts,tsx",
    "check": "tsc --noEmit",
    "test": "bun run test"
>>>>>>> 15cca733
  },
  "dependencies": {
    "@turf/turf": "^7.1.0",
    "@types/geojson": "^7946.0.14",
    "buffer": "^6.0.3",
    "geojson": "^0.5.0",
    "lodash": "^4.17.21",
    "semaphore": "workspace:^",
    "ytil": "workspace:^"
  },
  "devDependencies": {
    "@types/jest": "^29.5.14"
  }
}<|MERGE_RESOLUTION|>--- conflicted
+++ resolved
@@ -11,7 +11,6 @@
     "./*": "./src/*.ts"
   },
   "scripts": {
-<<<<<<< HEAD
     "build": "pnpm clean && pnpm build:tsc",
     "build:tsc": "pnpm build:tsc:esm && pnpm build:tsc:cjs",
     "build:tsc:esm": "tsc -p tsconfig.prod.json --module esnext --outDir dist/esm --declarationDir dist/types",
@@ -20,17 +19,6 @@
     "lint": "eslint src --ext .ts",
     "check": "tsc -p . --noEmit",
     "test": "NODE_ENV=test jest"
-  },
-  "devDependencies": {
-    "rimraf": "^5.0.5",
-    "ts-jest": "^29.1.2",
-    "tsc-alias": "^1.8.8",
-    "typescript": "^5.9.2"
-=======
-    "lint": "eslint src --ext ts,tsx",
-    "check": "tsc --noEmit",
-    "test": "bun run test"
->>>>>>> 15cca733
   },
   "dependencies": {
     "@turf/turf": "^7.1.0",
@@ -42,6 +30,10 @@
     "ytil": "workspace:^"
   },
   "devDependencies": {
+    "rimraf": "^5.0.5",
+    "ts-jest": "^29.1.2",
+    "tsc-alias": "^1.8.8",
+    "typescript": "^5.9.2",
     "@types/jest": "^29.5.14"
   }
 }
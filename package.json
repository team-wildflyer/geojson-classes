{
  "name": "geojson-classes",
  "version": "1.0.1",
  "description": "Class oriented wrappers for GeoJSON objects",
  "author": "Joost Lubach",
  "private": false,
  "license": "MIT",
  "main": "./src/index.ts",
  "exports": {
    ".": "./src/index.ts",
    "./*": "./src/*.ts"
  },
  "scripts": {
    "lint": "eslint src --ext ts,tsx",
    "check": "tsc --noEmit",
    "test": "bun run test"
  },
  "dependencies": {
    "@turf/turf": "^7.1.0",
    "@types/geojson": "^7946.0.14",
    "geojson": "^0.5.0",
<<<<<<< HEAD
=======
    "lodash": "^4.17.21",
    "semaphore": "workspace:^",
    "wkx": "^0.5.0",
>>>>>>> 97959057
    "ytil": "workspace:^"
  },
  "devDependencies": {
    "@types/jest": "^29.5.14"
  }
}<|MERGE_RESOLUTION|>--- conflicted
+++ resolved
@@ -19,12 +19,9 @@
     "@turf/turf": "^7.1.0",
     "@types/geojson": "^7946.0.14",
     "geojson": "^0.5.0",
-<<<<<<< HEAD
-=======
     "lodash": "^4.17.21",
     "semaphore": "workspace:^",
     "wkx": "^0.5.0",
->>>>>>> 97959057
     "ytil": "workspace:^"
   },
   "devDependencies": {

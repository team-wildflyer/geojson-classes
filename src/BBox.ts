--- conflicted
+++ resolved
@@ -1,11 +1,7 @@
 import * as turf from '@turf/turf'
 import { Point, Polygon } from 'geojson'
-<<<<<<< HEAD
 import { arrayEquals, wrapArray } from 'ytil'
 
-=======
-import { arrayEquals } from 'ytil'
->>>>>>> 15cca733
 import { Geometry } from './Geometry'
 import { SupportedGeometry, TileCoordinates } from './types'
 
